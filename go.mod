--- conflicted
+++ resolved
@@ -58,22 +58,12 @@
 	github.com/tendermint/go-amino v0.14.1
 	github.com/tendermint/iavl v0.12.0
 	github.com/tendermint/tendermint v0.31.12
-<<<<<<< HEAD
 	github.com/tyler-smith/go-bip39 v1.1.0
-	golang.org/x/crypto v0.7.0
-	golang.org/x/sync v0.1.0
-	golang.org/x/sys v0.8.0
-	golang.org/x/text v0.9.0
-	golang.org/x/time v0.3.0
-=======
-	github.com/tyler-smith/go-bip39 v1.0.1-0.20181017060643-dbb3b84ba2ef
-	go.uber.org/automaxprocs v1.5.2
 	golang.org/x/crypto v0.14.0
 	golang.org/x/sync v0.1.0
 	golang.org/x/sys v0.13.0
 	golang.org/x/text v0.13.0
-	golang.org/x/time v0.0.0-20210220033141-f8bda1e9f3ba
->>>>>>> 08ae2a2a
+	golang.org/x/time v0.3.0
 	golang.org/x/tools v0.6.0
 	gopkg.in/natefinch/npipe.v2 v2.0.0-20160621034901-c1b8fa8bdcce
 	gopkg.in/urfave/cli.v1 v1.20.0
@@ -221,7 +211,6 @@
 	github.com/valyala/fastjson v1.6.3 // indirect
 	github.com/yusufpapurcu/wmi v1.2.2 // indirect
 	go.etcd.io/bbolt v1.3.7 // indirect
-<<<<<<< HEAD
 	go.opentelemetry.io/otel v1.16.0 // indirect
 	go.opentelemetry.io/otel/exporters/jaeger v1.16.0 // indirect
 	go.opentelemetry.io/otel/metric v1.16.0 // indirect
@@ -231,21 +220,13 @@
 	go.uber.org/multierr v1.11.0 // indirect
 	go.uber.org/zap v1.24.0 // indirect
 	golang.org/x/mod v0.10.0 // indirect
-	golang.org/x/net v0.10.0 // indirect
-	golang.org/x/term v0.8.0 // indirect
+	golang.org/x/net v0.17.0 // indirect
+	golang.org/x/term v0.13.0 // indirect
 	google.golang.org/genproto v0.0.0-20230306155012-7f2fa6fef1f4 // indirect
 	google.golang.org/grpc v1.55.0 // indirect
 	google.golang.org/protobuf v1.30.0 // indirect
 	gopkg.in/square/go-jose.v2 v2.6.0 // indirect
 	gopkg.in/tomb.v1 v1.0.0-20141024135613-dd632973f1e7 // indirect
-=======
-	golang.org/x/mod v0.8.0 // indirect
-	golang.org/x/net v0.17.0 // indirect
-	golang.org/x/term v0.13.0 // indirect
-	google.golang.org/genproto v0.0.0-20230110181048-76db0878b65f // indirect
-	google.golang.org/grpc v1.53.0 // indirect
-	google.golang.org/protobuf v1.28.1 // indirect
->>>>>>> 08ae2a2a
 	gopkg.in/yaml.v2 v2.4.0 // indirect
 	gopkg.in/yaml.v3 v3.0.1 // indirect
 	gotest.tools/v3 v3.5.0 // indirect
